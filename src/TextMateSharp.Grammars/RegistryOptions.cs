﻿using System;
using System.Collections.Generic;
using System.IO;
using System.Linq;
using System.Text.Json;
using TextMateSharp.Grammars.Resources;
using TextMateSharp.Internal.Grammars.Reader;
using TextMateSharp.Internal.Themes.Reader;
using TextMateSharp.Internal.Types;
using TextMateSharp.Registry;
using TextMateSharp.Themes;

namespace TextMateSharp.Grammars
{
    public class RegistryOptions : IRegistryOptions
    {
        private readonly ThemeName _defaultTheme;

        private readonly Dictionary<string, GrammarDefinition> _availableGrammars
            = new Dictionary<string, GrammarDefinition>();

        public RegistryOptions(ThemeName defaultTheme)
        {
            _defaultTheme = defaultTheme;
            InitializeAvailableGrammars();
        }

        /// <summary>
        /// load from local folder like structure in project
        /// </summary>
        /// <param name="dirPath"></param>
        /// <param name="overwrite"></param>
        public void LoadFromLocalDir(string dirPath, bool overwrite = false)
        {
            var directories = new DirectoryInfo(dirPath).GetDirectories();
            foreach (var directory in directories)
            {
                var grammar = directory.Name.ToUpper();
                var packageFileInfo = directory.GetFiles("package.json").FirstOrDefault();
                if (packageFileInfo == null)
                    continue;
                LoadFromLocalFile(grammar, packageFileInfo, overwrite);
            }
        }


        /// <summary>
        /// load from local file
        /// </summary>
        /// <param name="grammarName"></param>
        /// <param name="packageJsonFileInfo"></param>
        /// <param name="overwrite"></param>
        public void LoadFromLocalFile(string grammarName, string packageJsonFileInfo, bool overwrite = false)
        {
            LoadFromLocalFile(grammarName, new FileInfo(packageJsonFileInfo), overwrite);
        }

        /// <summary>
        /// load from local file
        /// </summary>
        /// <param name="grammarName"></param>
        /// <param name="packageJsonFileInfo"></param>
        /// <param name="overwrite"></param>
        public void LoadFromLocalFile(string grammarName, FileInfo packageJsonFileInfo, bool overwrite = false)
        {
            if (_availableGrammars.ContainsKey(grammarName) && !overwrite)
            {
                return;
            }

            if (!packageJsonFileInfo.Exists)
                return;
            var baseDir = packageJsonFileInfo.Directory?.FullName ?? string.Empty;
            using (Stream stream = packageJsonFileInfo.OpenRead())
            {
                var definition = JsonSerializer.Deserialize(
                    stream, JsonSerializationContext.Default.GrammarDefinition);
                if (definition == null)
                {
                    return;
                }

                foreach (var language in definition.Contributes.Languages)
                {
                    if (language.ConfigurationFile == null)
                    {
                        language.Configuration = null;
                        continue;
                    }

                    var path = Path.GetFullPath(Path.Combine(baseDir, language.ConfigurationFile));
                    language.Configuration = LanguageConfiguration.LoadFromLocal(path);
                }

                if (definition.Contributes?.Snippets != null)
                {
                    definition.LanguageSnippets = new LanguageSnippets();
                    foreach (var snippet in definition.Contributes.Snippets)
                    {
                        var path = Path.GetFullPath(Path.Combine(baseDir, snippet.Path));
                        var configuration = LanguageSnippets.LoadFromLocal(path);
                        if (configuration == null) continue;
                        definition.LanguageSnippets = configuration;
                        break;
                    }
                }

                _availableGrammars.Add(grammarName, definition);
            }
        }

        public List<Language> GetAvailableLanguages()
        {
            List<Language> result = new List<Language>();

            foreach (GrammarDefinition definition in _availableGrammars.Values)
            {
                foreach (Language language in definition.Contributes.Languages)
                {
                    if (language.Aliases == null || language.Aliases.Count == 0)
                        continue;

                    if (!HasGrammar(language.Id, definition.Contributes.Grammars))
                        continue;

                    result.Add(language);
                }
            }

            return result;
        }

        public IEnumerable<GrammarDefinition> GetAvailableGrammarDefinitions()
        {
            return new List<GrammarDefinition>(_availableGrammars.Values);
        }

        public Language GetLanguageByExtension(string extension)
        {
            foreach (GrammarDefinition definition in _availableGrammars.Values)
            {
                foreach (var language in definition.Contributes.Languages)
                {
                    if (language.Extensions == null)
                        continue;

                    foreach (var languageExtension in language.Extensions)
                    {
                        if (extension.Equals(languageExtension,
                                StringComparison.OrdinalIgnoreCase))
                        {
                            return language;
                        }
                    }
                }
            }

            return null;
        }

        public string GetScopeByExtension(string extension)
        {
            foreach (GrammarDefinition definition in _availableGrammars.Values)
            {
                foreach (var language in definition.Contributes.Languages)
                {
                    if (language.Extensions == null)
                        continue;

                    foreach (var languageExtension in language.Extensions)
                    {
                        if (extension.Equals(languageExtension,
                                StringComparison.OrdinalIgnoreCase))
                        {
                            foreach (var grammar in definition.Contributes.Grammars)
                            {
                                return grammar.ScopeName;
                            }
                        }
                    }
                }
            }

            return null;
        }

        public string GetScopeByLanguageId(string languageId)
        {
            if (string.IsNullOrEmpty(languageId))
                return null;

            foreach (GrammarDefinition definition in _availableGrammars.Values)
            {
                foreach (var grammar in definition.Contributes.Grammars)
                {
                    if (languageId.Equals(grammar.Language))
                        return grammar.ScopeName;
                }
            }

            return null;
        }

        public IRawTheme LoadTheme(ThemeName name)
        {
            return GetTheme(GetThemeFile(name));
        }

        public ICollection<string> GetInjections(string scopeName)
        {
            return null;
        }

        public IRawTheme GetTheme(string scopeName)
        {
            Stream themeStream = ResourceLoader.TryOpenThemeStream(scopeName.Replace("./", string.Empty));

            if (themeStream == null)
                return null;

            using (themeStream)
            using (StreamReader reader = new StreamReader(themeStream))
            {
                return ThemeReader.ReadThemeSync(reader);
            }
        }

        public IRawGrammar GetGrammar(string scopeName)
        {
            Stream grammarStream = ResourceLoader.TryOpenGrammarStream(GetGrammarFile(scopeName));

            if (grammarStream == null)
                return null;

            using (grammarStream)
            using (StreamReader reader = new StreamReader(grammarStream))
            {
                return GrammarReader.ReadGrammarSync(reader);
            }
        }

        public IRawTheme GetDefaultTheme()
        {
            return LoadTheme(_defaultTheme);
        }

        void InitializeAvailableGrammars()
        {
            foreach (string grammar in GrammarNames.SupportedGrammars)
            {
                using (Stream stream = ResourceLoader.OpenGrammarPackage(grammar))
                {
                    GrammarDefinition definition = JsonSerializer.Deserialize(
                        stream,
                        JsonSerializationContext.Default.GrammarDefinition);

                    foreach (var language in definition.Contributes.Languages)
                    {
                        language.Configuration = LanguageConfiguration.Load(
                            grammar,
                            language.ConfigurationFile);
                    }

                    definition.LanguageSnippets = LanguageSnippets.Load(
                        grammar,
                        definition.Contributes);

                    _availableGrammars.Add(grammar, definition);
                }
            }
        }

        string GetGrammarFile(string scopeName)
        {
            foreach (string grammarName in _availableGrammars.Keys)
            {
                GrammarDefinition definition = _availableGrammars[grammarName];

                foreach (Grammar grammar in definition.Contributes.Grammars)
                {
                    if (scopeName.Equals(grammar.ScopeName))
                    {
                        string grammarPath = grammar.Path;

                        if (grammarPath.StartsWith("./"))
                            grammarPath = grammarPath.Substring(2);

                        grammarPath = grammarPath.Replace("/", ".");

                        return grammarName.ToLower() + "." + grammarPath;
                    }
                }
            }

            return null;
        }

        string GetThemeFile(ThemeName name)
        {
            switch (name)
            {
                case ThemeName.Abbys:
                    return "abyss-color-theme.json";
                case ThemeName.Dark:
                    return "dark_vs.json";
                case ThemeName.DarkPlus:
                    return "dark_plus.json";
                case ThemeName.DimmedMonokai:
                    return "dimmed-monokai-color-theme.json";
                case ThemeName.KimbieDark:
                    return "kimbie-dark-color-theme.json";
                case ThemeName.Light:
                    return "light_vs.json";
                case ThemeName.LightPlus:
                    return "light_plus.json";
                case ThemeName.Monokai:
                    return "monokai-color-theme.json";
                case ThemeName.Onedark:
                    return "onedark-color-theme.json";
                case ThemeName.QuietLight:
                    return "quietlight-color-theme.json";
                case ThemeName.Red:
                    return "Red-color-theme.json";
                case ThemeName.SolarizedDark:
                    return "solarized-dark-color-theme.json";
                case ThemeName.SolarizedLight:
                    return "solarized-light-color-theme.json";
                case ThemeName.TomorrowNightBlue:
                    return "tomorrow-night-blue-color-theme.json";
                case ThemeName.HighContrastLight:
                    return "hc_light.json";
                case ThemeName.HighContrastDark:
                    return "hc_black.json";
<<<<<<< HEAD
                case ThemeName.AtomOneDark:
                    return "atom-one-dark-color-theme.json";
=======
                case ThemeName.Dracula:
                    return "dracula-color-theme.json";
>>>>>>> 501f435b
            }

            return null;
        }

        static bool HasGrammar(string id, List<Grammar> grammars)
        {
            foreach (Grammar grammar in grammars)
            {
                if (id == grammar.Language)
                    return true;
            }

            return false;
        }
    }
}<|MERGE_RESOLUTION|>--- conflicted
+++ resolved
@@ -331,13 +331,8 @@
                     return "hc_light.json";
                 case ThemeName.HighContrastDark:
                     return "hc_black.json";
-<<<<<<< HEAD
-                case ThemeName.AtomOneDark:
-                    return "atom-one-dark-color-theme.json";
-=======
                 case ThemeName.Dracula:
                     return "dracula-color-theme.json";
->>>>>>> 501f435b
             }
 
             return null;
