--- conflicted
+++ resolved
@@ -18,10 +18,6 @@
         TomorrowNightBlue,
         HighContrastLight,
         HighContrastDark,
-<<<<<<< HEAD
-        AtomOneDark
-=======
         Dracula,
->>>>>>> 501f435b
     }
 }