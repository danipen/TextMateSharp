--- conflicted
+++ resolved
@@ -18,10 +18,7 @@
         TomorrowNightBlue,
         HighContrastLight,
         HighContrastDark,
-<<<<<<< HEAD
-        VisualStudioDark
-=======
         Dracula,
->>>>>>> 501f435b
+        VisualStudioDark,
     }
 }